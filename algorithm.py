--- conflicted
+++ resolved
@@ -3,7 +3,6 @@
 import torchvision
 import torch.nn as nn
 import torch.nn.functional as F
-import matplotlib.pyplot as plt
 
 class MNIST_FullyConnected(nn.Module):
     # A fully-connected neural network model designed for the MNIST dataset. This model is not an optimizer
@@ -37,38 +36,32 @@
 
 model = MNIST_FullyConnected(28 * 28, 128, 10).to(DEVICE)
 
+
+
+# Next, import the `gradient_descent` package and create a stack of hyperoptimizers. In this example, we initialize a stack called `Adam/SGD`.
 from gradient_descent_algorithm import gda
 
 optim = gda.Adam(optimizer=gda.SGD(1e-5))
 
+
+# `gda.ModuleWrapper` enables the optimization of any `nn.Module using` hyperoptimizers.
+
+
 mw = gda.ModuleWrapper(model, optimizer=optim)
 mw.initialize()
 
-train_losses = []  # List to store training losses
+# Finally, utilize `mw` as an alternative to a PyTorch optimizer for optimizing the model. The training loop closely resembles the typical implementation in PyTorch, with any variations indicated by comments.
 
 for i in range(1, EPOCHS+1):
     running_loss = 0.0
     for j, (features_, labels_) in enumerate(dl_train):
-        mw.begin()
+        mw.begin() # call this before each step, enables gradient tracking on desired params
         features, labels = torch.reshape(features_, (-1, 28 * 28)).to(DEVICE), labels_.to(DEVICE)
         pred = mw.forward(features)
         loss = F.nll_loss(pred, labels)
         mw.zero_grad()
-        loss.backward(create_graph=True)
+        loss.backward(create_graph=True) # important! use create_graph=True
         mw.step()
         running_loss += loss.item() * features_.size(0)
     train_loss = running_loss / len(dl_train.dataset)
-<<<<<<< HEAD
-    train_losses.append(train_loss)
-    print("EPOCH: {}, TRAIN LOSS: {}".format(i, train_loss))
-
-# Plotting the training loss
-plt.plot(range(1, EPOCHS+1), train_losses, 'b-o')
-plt.xlabel('Epochs')
-plt.ylabel('Training Loss')
-plt.title('Training Loss over Epochs')
-plt.grid(True)
-plt.show()
-=======
-    print(f"EPOCH: {i}, TRAIN LOSS: {train_loss}")
->>>>>>> c4a964cc
+    print(f"EPOCH: {i}, TRAIN LOSS: {train_loss}")